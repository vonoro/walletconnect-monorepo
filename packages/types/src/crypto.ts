import { Logger } from "pino";
import { JsonRpcPayload } from "@walletconnect/jsonrpc-types";

import { IClient } from "./client";

export declare namespace CryptoTypes {
  export interface Participant {
    publicKey: string;
  }

  export interface KeyPair {
    privateKey: string;
    publicKey: string;
  }

  export interface EncryptionKeys {
    sharedKey: string;
    publicKey: string;
    iv?: string;
  }

  export interface EncryptParams extends EncryptionKeys {
    message: string;
  }

  export interface DecryptParams {
    sharedKey: string;
    encrypted: string;
  }
}

export abstract class IKeyChain {
  public abstract keychain: Map<string, string>;

  public abstract name: string;

  public abstract readonly context: string;

  constructor(public client: IClient, public logger: Logger) {}

  public abstract init(): Promise<void>;

  public abstract has(tag: string, opts?: any): Promise<boolean>;

  public abstract set(tag: string, key: string, opts?: any): Promise<void>;

  public abstract get(tag: string, opts?: any): Promise<string>;

  public abstract del(tag: string, opts?: any): Promise<void>;
}

export abstract class ICrypto {
  public abstract name: string;

  public abstract readonly context: string;

  public abstract keychain: IKeyChain;

  constructor(public client: IClient, public logger: Logger, keychain?: IKeyChain) {}

  public abstract init(): Promise<void>;

  public abstract hasKeys(tag: string): Promise<boolean>;

  public abstract generateKeyPair(): Promise<string>;

  public abstract generateSharedKey(
    self: CryptoTypes.Participant,
    peer: CryptoTypes.Participant,
    overrideTopic?: string,
  ): Promise<string>;

  public abstract generateSymKey(overrideTopic?: string): Promise<string>;
<<<<<<< HEAD
=======

  public abstract setSymKey(symKey: string, overrideTopic?: string): Promise<string>;

  public abstract deleteKeyPair(publicKey: string): Promise<void>;

  public abstract deleteSharedKey(topic: string): Promise<void>;

  public abstract deleteSymKey(topic: string): Promise<void>;

  public abstract encrypt(topic: string, message: string): Promise<string>;
>>>>>>> 5629c154

  public abstract setSymKey(symKey: string, overrideTopic?: string): Promise<string>;

  public abstract encrypt(topic: string, message: string): Promise<string>;

  public abstract decrypt(topic: string, encrypted: string): Promise<string>;
}<|MERGE_RESOLUTION|>--- conflicted
+++ resolved
@@ -71,8 +71,6 @@
   ): Promise<string>;
 
   public abstract generateSymKey(overrideTopic?: string): Promise<string>;
-<<<<<<< HEAD
-=======
 
   public abstract setSymKey(symKey: string, overrideTopic?: string): Promise<string>;
 
@@ -83,11 +81,6 @@
   public abstract deleteSymKey(topic: string): Promise<void>;
 
   public abstract encrypt(topic: string, message: string): Promise<string>;
->>>>>>> 5629c154
-
-  public abstract setSymKey(symKey: string, overrideTopic?: string): Promise<string>;
-
-  public abstract encrypt(topic: string, message: string): Promise<string>;
 
   public abstract decrypt(topic: string, encrypted: string): Promise<string>;
 }