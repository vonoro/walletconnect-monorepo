--- conflicted
+++ resolved
@@ -33,11 +33,7 @@
     "@walletconnect/jsonrpc-utils": "^1.0.0",
     "@walletconnect/logger": "^1.0.0",
     "@walletconnect/safe-json": "^1.0.0",
-<<<<<<< HEAD
-    "@walletconnect/types": "^2.0.0-beta.20.2",
-=======
-    "@walletconnect/types": "2.0.0-beta.20",
->>>>>>> 085318a6
+    "@walletconnect/types": "2.0.0-beta.20.2",
     "@walletconnect/window-getters": "^1.0.0",
     "@walletconnect/window-metadata": "^1.0.0",
     "lodash.union": "^4.6.0",
