[
  {
    "name": "Rainbow",
    "shortName": "Rainbow",
    "color": "rgb(0, 30, 89)",
    "logo": "./logos/wallet-rainbow.png",
    "universalLink": "https://rnbwapp.com",
    "deepLink": "rainbow:"
  },
  {
    "name": "MetaMask",
    "shortName": "MetaMask",
    "color": "rgb(255, 255, 255)",
    "logo": "./logos/wallet-metamask.png",
    "universalLink": "https://metamask.app.link",
    "deepLink": "metamask:"
  },
  {
    "name": "Gnosis Safe",
    "color": "rgb(0, 140, 115)",
    "logo": "./logos/wallet-gnosis.png",
    "universalLink": "https://safe.gnosis.io/walletconnect",
    "deepLink": "gnosissafe:"
  },
  {
    "name": "EasyPocket",
    "color": "rgb(17, 93, 251)",
    "logo": "./logos/wallet-easypocket.png",
    "universalLink": "https://wallet.easypocket.app",
    "deepLink": "easypocket:"
  },
  {
    "name": "Argent",
    "shortName": "Argent",
    "color": "rgb(255, 135, 91)",
    "logo": "./logos/wallet-argent.png",
    "universalLink": "https://argent.link/app",
    "deepLink": "argent://app"
  },
  {
    "name": "Trust Wallet",
    "shortName": "Trust",
    "color": "rgb(51, 117, 187)",
    "logo": "./logos/wallet-trust.png",
    "universalLink": "https://link.trustwallet.com",
    "deepLink": "trust:"
  },
  {
    "name": "imToken",
    "shortName": "imToken",
    "color": "rgb(255, 255, 255)",
    "logo": "./logos/wallet-imToken.png",
    "universalLink": "",
    "deepLink": "imtokenv2:"
  },
  {
    "name": "Pillar Wallet",
    "shortName": "Pillar",
    "color": "rgb(255, 255, 255)",
    "logo": "./logos/wallet-pillar.png",
    "universalLink": "",
    "deepLink": "pillarwallet:"
  },
  {
    "name": "Gnosis Safe",
    "shortName": "Safe",
    "color": "rgb(0, 140, 115)",
    "logo": "./logos/wallet-gnosis.png",
    "universalLink": "https://safe.gnosis.io/walletconnect",
    "deepLink": "gnosissafe:"
  },
  {
    "name": "Math Wallet",
    "shortName": "Math",
    "color": "rgb(0, 30, 89)",
    "logo": "./logos/wallet-math.png",
    "universalLink": "https://www.mathwallet.org",
    "deepLink": "mathwallet:"
  },
  {
<<<<<<< HEAD
    "name": "Nash",
    "shortName": "Nash",
    "color": "rgb(0,82,243)",
    "logo": "./logos/wallet-nash.png",
    "universalLink": "https://nash.io/walletconnect",
    "deepLink": "nash:"
=======
    "name": "MYKEY",
    "shortName": "MYKEY",
    "color": "rgb(255, 255, 255)",
    "logo": "./logos/wallet-mykey.png",
    "universalLink": "https://mykey.org",
    "deepLink": "mykeywalletconnect:"
>>>>>>> 6fa65d6d
  }
]<|MERGE_RESOLUTION|>--- conflicted
+++ resolved
@@ -78,20 +78,19 @@
     "deepLink": "mathwallet:"
   },
   {
-<<<<<<< HEAD
     "name": "Nash",
     "shortName": "Nash",
     "color": "rgb(0,82,243)",
     "logo": "./logos/wallet-nash.png",
     "universalLink": "https://nash.io/walletconnect",
     "deepLink": "nash:"
-=======
+  },
+  {
     "name": "MYKEY",
     "shortName": "MYKEY",
     "color": "rgb(255, 255, 255)",
     "logo": "./logos/wallet-mykey.png",
     "universalLink": "https://mykey.org",
     "deepLink": "mykeywalletconnect:"
->>>>>>> 6fa65d6d
   }
 ]