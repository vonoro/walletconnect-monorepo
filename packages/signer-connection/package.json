--- conflicted
+++ resolved
@@ -29,19 +29,11 @@
     "lint": "eslint -c '../../.eslintrc' --fix './src/**/*.ts'"
   },
   "dependencies": {
-<<<<<<< HEAD
-    "@walletconnect/client": "^2.0.0-beta.20.2",
+    "@walletconnect/client": "2.0.0-beta.20.2",
     "@walletconnect/jsonrpc-types": "^1.0.0",
     "@walletconnect/jsonrpc-utils": "^1.0.0",
-    "@walletconnect/types": "^2.0.0-beta.20.2",
-    "@walletconnect/utils": "^2.0.0-beta.20.2"
-=======
-    "@walletconnect/client": "2.0.0-beta.20",
-    "@walletconnect/jsonrpc-types": "^1.0.0",
-    "@walletconnect/jsonrpc-utils": "^1.0.0",
-    "@walletconnect/types": "2.0.0-beta.20",
-    "@walletconnect/utils": "2.0.0-beta.20"
->>>>>>> 085318a6
+    "@walletconnect/types": "2.0.0-beta.20.2",
+    "@walletconnect/utils": "2.0.0-beta.20.2"
   },
   "devDependencies": {
     "@babel/cli": "^7.12.1",
