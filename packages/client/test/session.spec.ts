--- conflicted
+++ resolved
@@ -198,8 +198,6 @@
       `Unauthorized Notification Type Requested: ${event.type}`,
     );
   });
-  // FIXME: chainId is leaking to TEST_PERMISSIONS and breaking following tests
-  //
   it("B upgrades permissions and A receives event", async () => {
     const chainId = "eip155:300";
     const request = {
@@ -257,31 +255,6 @@
       `No matching session settled with topic: ${topic}`,
     );
   });
-<<<<<<< HEAD
-  it("A fails to pings B after B deletes session", async () => {
-    const { setup, clients } = await setupClientsForTesting();
-    const topic = await testApproveSession(setup, clients);
-    const reason = ERROR.USER_DISCONNECTED.format();
-    await clients.b.disconnect({ topic, reason });
-    await expect(clients.b.session.get(topic)).to.eventually.be.rejectedWith(
-      `No matching session settled with topic: ${topic}`,
-    );
-    clients.a.session
-      .ping(topic, TEST_TIMEOUT_DURATION)
-      .then(() => {
-        throw new Error("Should not resolve");
-      })
-      .catch(e => {
-        expect(e.message).to.equal(
-          `JSON-RPC Request timeout after ${fromMiliseconds(
-            TEST_TIMEOUT_DURATION,
-          )} seconds: wc_sessionPing`,
-        );
-      });
-    clock.tick(TEST_TIMEOUT_DURATION);
-  });
-=======
->>>>>>> 7e59cd11
   it("clients ping each other after restart", async () => {
     const storage = new KeyValueStorage({ database: TEST_CLIENT_DATABASE });
     // setup
@@ -343,7 +316,6 @@
       }
     });
   });
-
   it("A fails to pings B after B deletes session", async () => {
     const { setup, clients } = await setupClientsForTesting();
     const topic = await testApproveSession(setup, clients);
@@ -359,7 +331,9 @@
       })
       .catch(e => {
         expect(e.message).to.equal(
-          `JSON-RPC Request timeout after ${TEST_TIMEOUT_DURATION / 1000} seconds: wc_sessionPing`,
+          `JSON-RPC Request timeout after ${fromMiliseconds(
+            TEST_TIMEOUT_DURATION,
+          )} seconds: wc_sessionPing`,
         );
       });
     clock.tick(TEST_TIMEOUT_DURATION);
