import {
  ICryptoLib,
  IEncryptionPayload,
  ISocketMessage,
  ISessionStatus,
  ISessionError,
  IJsonRpcResponseSuccess,
  IJsonRpcResponseError,
  IPartialRpcResponse,
  IPartialRpcRequest,
  IJsonRpcRequest,
  ITxData,
  IClientMeta,
  IParseURIResult,
  ISessionParams,
  IWalletConnectSession,
  IWalletConnectOptions
} from '@walletconnect/types'
import {
  convertArrayBufferToHex,
  convertHexToArrayBuffer,
  getMeta,
  payloadId,
  uuid,
  formatRpcError,
  parseWalletConnectUri,
  isHexStrict,
  convertUtf8ToHex
} from '@walletconnect/utils'
import SocketTransport from './socket'
import EventManager from './events'

// -- typeChecks ----------------------------------------------------------- //

function isRpcResponseSuccess (object: any): object is IJsonRpcResponseSuccess {
  return 'result' in object
}

function isRpcResponseError (object: any): object is IJsonRpcResponseError {
  return 'error' in object
}

function isWalletConnectSession (object: any): object is IWalletConnectSession {
  return 'bridge' in object
}

// -- localStorage --------------------------------------------------------- //

const storageId: string = 'walletconnect'
let storage: Storage | null = null

if (
  typeof window !== 'undefined' &&
  typeof window.localStorage !== 'undefined'
) {
  storage = window.localStorage
}

// -- Connector ------------------------------------------------------------ //

class Connector {
  private cryptoLib: ICryptoLib

  private protocol: string
  private version: number

  private _bridge: string
  private _key: ArrayBuffer | null
  private _nextKey: ArrayBuffer | null

  private _clientId: string
  private _clientMeta: IClientMeta | null
  private _peerId: string
  private _peerMeta: IClientMeta | null
  private _handshakeId: number
  private _handshakeTopic: string
  private _accounts: string[]
  private _chainId: number
  private _socket: SocketTransport
  private _eventManager: EventManager
  private _connected: boolean
  private _browser: boolean

  // -- constructor ----------------------------------------------------- //

  constructor (
    cryptoLib: ICryptoLib,
    opts: IWalletConnectOptions,
    browser: boolean,
    clientMeta?: IClientMeta
  ) {
    this.cryptoLib = cryptoLib

    this.protocol = 'wc'
    this.version = 1

    this._bridge = ''
    this._key = null
    this._nextKey = null

    this._clientId = ''
    this._clientMeta = null
    this._peerId = ''
    this._peerMeta = null
    this._handshakeId = 0
    this._handshakeTopic = ''
    this._accounts = []
    this._chainId = 0
    this._eventManager = new EventManager()
    this._connected = false
    this._browser = browser

    if (
      browser &&
      window.location.protocol !== 'https:' &&
      window.location.hostname !== 'localhost'
    ) {
      throw new Error('HTTPS is required for non-localhost origins')
    }

    if (clientMeta) {
      this.clientMeta = clientMeta
    }

    if (!opts.bridge && !opts.uri && !opts.session) {
      throw new Error(
        'Missing one of two required parameters: bridge / uri / session'
      )
    }

    if (opts.bridge) {
      this.bridge = opts.bridge
    }

    if (opts.uri) {
      this.uri = opts.uri
      this._subscribeToSessionRequest()
    }

    const session = opts.session || this._getStorageSession()
    if (session) {
      this.session = session
      if (this._browser) {
        //   this._exchangeKey()
      }
    }

    if (this.handshakeId) {
      this._subscribeToSessionResponse(
        this.handshakeId,
        'Session request rejected'
      )
    }

    this._socket = new SocketTransport({
      bridge: this.bridge,
<<<<<<< HEAD
      callback: this._handleIncomingMessages
=======
      clientId: this.clientId,
      callback: (socketMessage: ISocketMessage) =>
        this._handleIncomingMessages(socketMessage)
>>>>>>> 342d4904
    })

    this._subscribeToInternalEvents()
    this._socket.open([
      {
        topic: `${this.clientId}`,
        type: 'sub',
        payload: ''
      }
    ])
  }

  // -- setters / getters ----------------------------------------------- //

  set bridge (value: string) {
    if (!value) {
      return
    }
    this._bridge = value
  }

  get bridge () {
    return this._bridge
  }

  set key (value: string) {
    if (!value) {
      return
    }
    const key: ArrayBuffer = convertHexToArrayBuffer(value)
    this._key = key
  }

  get key (): string {
    if (this._key) {
      const key: string = convertArrayBufferToHex(this._key)
      return key
    }
    return ''
  }

  set nextKey (value: string) {
    if (!value) {
      return
    }
    const nextKey: ArrayBuffer = convertHexToArrayBuffer(value)
    this._nextKey = nextKey
  }

  get nextKey (): string {
    if (this._nextKey) {
      const nextKey: string = convertArrayBufferToHex(this._nextKey)
      return nextKey
    }
    return ''
  }

  set clientId (value: string) {
    if (!value) {
      return
    }
    this._clientId = value
  }

  get clientId () {
    let clientId: string | null = this._clientId
    if (!clientId) {
      clientId = this._clientId = uuid()
    }

    return this._clientId
  }

  set peerId (value) {
    if (!value) {
      return
    }
    this._peerId = value
  }

  get peerId () {
    return this._peerId
  }

  set clientMeta (value) {}

  get clientMeta () {
    let clientMeta: IClientMeta | null = this._clientMeta
    if (!clientMeta) {
      clientMeta = this._clientMeta = getMeta()
    }
    return clientMeta
  }

  set peerMeta (value) {
    this._peerMeta = value
  }

  get peerMeta () {
    const peerMeta: IClientMeta | null = this._peerMeta
    return peerMeta
  }

  set handshakeTopic (value) {
    if (!value) {
      return
    }
    this._handshakeTopic = value
  }

  get handshakeTopic () {
    return this._handshakeTopic
  }

  set handshakeId (value) {
    if (!value) {
      return
    }
    this._handshakeId = value
  }

  get handshakeId () {
    return this._handshakeId
  }

  get uri () {
    const _uri = this._formatUri()
    return _uri
  }

  set uri (value) {
    if (!value) {
      return
    }
    const { handshakeTopic, bridge, key } = this._parseUri(value)
    this.handshakeTopic = handshakeTopic
    this.bridge = bridge
    this.key = key
  }

  set chainId (value) {
    this._chainId = value
  }

  get chainId () {
    const chainId: number | null = this._chainId
    return chainId
  }

  set accounts (value) {
    this._accounts = value
  }

  get accounts () {
    const accounts: string[] | null = this._accounts
    return accounts
  }

  set connected (value) {}

  get connected () {
    return this._connected
  }

  set pending (value) {}

  get pending () {
    return !!this._handshakeTopic
  }

  get session () {
    return {
      connected: this.connected,
      accounts: this.accounts,
      chainId: this.chainId,
      bridge: this.bridge,
      key: this.key,
      clientId: this.clientId,
      clientMeta: this.clientMeta,
      peerId: this.peerId,
      peerMeta: this.peerMeta,
      handshakeId: this.handshakeId,
      handshakeTopic: this.handshakeTopic
    }
  }

  set session (value) {
    if (!value) {
      return
    }
    this._connected = value.connected
    this.accounts = value.accounts
    this.chainId = value.chainId
    this.bridge = value.bridge
    this.key = value.key
    this.clientId = value.clientId
    this.clientMeta = value.clientMeta
    this.peerId = value.peerId
    this.peerMeta = value.peerMeta
    this.handshakeId = value.handshakeId
    this.handshakeTopic = value.handshakeTopic
  }

  // -- public ---------------------------------------------------------- //

  public on (
    event: string,
    callback: (error: Error | null, payload: any | null) => void
  ): void {
    const eventEmitter = {
      event,
      callback
    }
    this._eventManager.subscribe(eventEmitter)
  }

  public async createSession (opts?: { chainId: number }): Promise<void> {
    if (this._connected) {
      throw new Error('Session currently connected')
    }

    if (this.pending) {
      return
    }

    this._key = await this._generateKey()

    const request: IJsonRpcRequest = this._formatRequest({
      method: 'wc_sessionRequest',
      params: [
        {
          peerId: this.clientId,
          peerMeta: this.clientMeta,
          chainId: opts && opts.chainId ? opts.chainId : null
        }
      ]
    })

    this.handshakeId = request.id
    this.handshakeTopic = uuid()

    this._sendSessionRequest(
      request,
      'Session update rejected',
      this.handshakeTopic
    )
  }

  public approveSession (sessionStatus: ISessionStatus) {
    if (this._connected) {
      throw new Error('Session currently connected')
    }

    this.chainId = sessionStatus.chainId
    this.accounts = sessionStatus.accounts

    const sessionParams: ISessionParams = {
      approved: true,
      chainId: this.chainId,
      accounts: this.accounts,
      peerId: this.clientId,
      peerMeta: this.clientMeta
    }

    const response = {
      id: this.handshakeId,
      jsonrpc: '2.0',
      result: sessionParams
    }

    this._sendResponse(response)

    this._connected = true
    this._eventManager.trigger({
      event: 'connect',
      params: [
        {
          peerId: this.peerId,
          peerMeta: this.peerMeta,
          chainId: this.chainId,
          accounts: this.accounts
        }
      ]
    })
    if (this._connected) {
      this._setStorageSession()
    }
  }

  public rejectSession (sessionError?: ISessionError) {
    if (this._connected) {
      throw new Error('Session currently connected')
    }

    const message =
      sessionError && sessionError.message
        ? sessionError.message
        : 'Session Rejected'

    const response = this._formatResponse({
      id: this.handshakeId,
      error: { message }
    })

    this._sendResponse(response)

    this._connected = false
    this._eventManager.trigger({
      event: 'disconnect',
      params: [{ message }]
    })
    this._removeStorageSession()
  }

  public updateSession (sessionStatus: ISessionStatus) {
    if (!this._connected) {
      throw new Error('Session currently disconnected')
    }

    this.chainId = sessionStatus.chainId
    this.accounts = sessionStatus.accounts

    const sessionParams: ISessionParams = {
      approved: true,
      chainId: this.chainId,
      accounts: this.accounts
    }

    const request = this._formatRequest({
      method: 'wc_sessionUpdate',
      params: [sessionParams]
    })

    this._sendSessionRequest(request, 'Session update rejected')

    this._eventManager.trigger({
      event: 'session_update',
      params: [
        {
          chainId: this.chainId,
          accounts: this.accounts
        }
      ]
    })
    if (this._connected) {
      this._setStorageSession()
    } else {
      this._removeStorageSession()
    }
  }

  public killSession (sessionError?: ISessionError) {
    const message = sessionError ? sessionError.message : 'Session Disconnected'

    const sessionParams: ISessionParams = {
      approved: false,
      chainId: null,
      accounts: null
    }

    const request = this._formatRequest({
      method: 'wc_sessionUpdate',
      params: [sessionParams]
    })

    this._sendSessionRequest(request, 'Failed to kill Session')

    this._handleSessionDisconnect(message)
  }

  public async sendTransaction (tx: ITxData) {
    if (!this._connected) {
      throw new Error('Session currently disconnected')
    }

    const request = this._formatRequest({
      method: 'eth_sendTransaction',
      params: [tx]
    })

    try {
      const result = await this._sendCallRequest(request)
      return result
    } catch (error) {
      throw error
    }
  }

  public async signTransaction (params: any[]) {
    if (!this._connected) {
      throw new Error('Session currently disconnected')
    }

    const request = this._formatRequest({
      method: 'eth_signTransaction',
      params
    })

    try {
      const result = await this._sendCallRequest(request)
      return result
    } catch (error) {
      throw error
    }
  }

  public async signMessage (params: any[]) {
    if (!this._connected) {
      throw new Error('Session currently disconnected')
    }

    const request = this._formatRequest({
      method: 'eth_sign',
      params
    })

    try {
      const result = await this._sendCallRequest(request)
      return result
    } catch (error) {
      throw error
    }
  }

  public async signPersonalMessage (params: any[]) {
    if (!this._connected) {
      throw new Error('Session currently disconnected')
    }

    if (!isHexStrict(params[1])) {
      params[1] = convertUtf8ToHex(params[1])
    }

    const request = this._formatRequest({
      method: 'personal_sign',
      params
    })

    try {
      const result = await this._sendCallRequest(request)
      return result
    } catch (error) {
      throw error
    }
  }

  public async signTypedData (params: any[]) {
    if (!this._connected) {
      throw new Error('Session currently disconnected')
    }

    const request = this._formatRequest({
      method: 'eth_signTypedData',
      params
    })

    try {
      const result = await this._sendCallRequest(request)
      return result
    } catch (error) {
      throw error
    }
  }

  public async sendCustomRequest (request: IPartialRpcRequest) {
    if (!this._connected) {
      throw new Error('Session currently disconnected')
    }

    const formattedRequest = this._formatRequest(request)

    try {
      const result = await this._sendCallRequest(formattedRequest)
      return result
    } catch (error) {
      throw error
    }
  }

  public approveRequest (response: IPartialRpcResponse) {
    if (isRpcResponseSuccess(response)) {
      const formattedResponse = this._formatResponse(response)
      this._sendResponse(formattedResponse)
    } else {
      throw new Error('JSON-RPC success response must include "result" field')
    }
  }

  public rejectRequest (response: IPartialRpcResponse) {
    if (isRpcResponseError(response)) {
      const formattedResponse = this._formatResponse(response)
      this._sendResponse(formattedResponse)
    } else {
      throw new Error('JSON-RPC error response must include "error" field')
    }
  }

  // -- private --------------------------------------------------------- //

  private async _sendRequest (request: IPartialRpcRequest, _topic?: string) {
    const callRequest: IJsonRpcRequest = this._formatRequest(request)

    const encryptionPayload: IEncryptionPayload | null = await this._encrypt(
      callRequest
    )

    const topic: string = _topic || this.peerId
    const payload: string = JSON.stringify(encryptionPayload)

    const socketMessage: ISocketMessage = {
      topic,
      type: 'pub',
      payload
    }

    this._socket.send(socketMessage)
  }

  private async _sendResponse (
    response: IJsonRpcResponseSuccess | IJsonRpcResponseError
  ) {
    const encryptionPayload: IEncryptionPayload | null = await this._encrypt(
      response
    )

    const topic: string = this.peerId
    const payload: string = JSON.stringify(encryptionPayload)

    const socketMessage: ISocketMessage = {
      topic,
      type: 'pub',
      payload
    }

    this._socket.send(socketMessage)
  }

  private async _sendSessionRequest (
    request: IJsonRpcRequest,
    errorMsg: string,
    _topic?: string
  ) {
    this._sendRequest(request, _topic)
    this._subscribeToSessionResponse(request.id, errorMsg)
  }

  private _sendCallRequest (request: IJsonRpcRequest): Promise<any> {
    this._sendRequest(request)
    return this._subscribeToCallResponse(request.id)
  }

  private _formatRequest (request: IPartialRpcRequest): IJsonRpcRequest {
    const formattedRequest: IJsonRpcRequest = {
      id: payloadId(),
      jsonrpc: '2.0',
      ...request
    }
    return formattedRequest
  }

  private _formatResponse (
    response: IPartialRpcResponse
  ): IJsonRpcResponseSuccess | IJsonRpcResponseError {
    if (isRpcResponseError(response)) {
      const error = formatRpcError(response.error)

      const formattedResponseError: IJsonRpcResponseError = {
        jsonrpc: '2.0',
        ...response,
        error
      }
      return formattedResponseError
    }

    const formattedResponseSuccess: IJsonRpcResponseSuccess = {
      jsonrpc: '2.0',
      result: null,
      ...response
    }

    return formattedResponseSuccess
  }

  private _handleSessionDisconnect (errorMsg?: string) {
    const message = errorMsg || 'Session Disconnected'
    if (this._connected) {
      this._connected = false
      this._eventManager.trigger({
        event: 'disconnect',
        params: [{ message }]
      })
    }
    this._removeStorageSession()
    this._socket.togglePing()
  }

  private _handleSessionResponse (
    errorMsg: string,
    sessionParams?: ISessionParams
  ) {
    if (sessionParams) {
      if (sessionParams.approved) {
        if (!this._connected) {
          this._connected = true

          if (sessionParams.chainId) {
            this.chainId = sessionParams.chainId
          }

          if (sessionParams.accounts) {
            this.accounts = sessionParams.accounts
          }

          if (sessionParams.peerId && !this.peerId) {
            this.peerId = sessionParams.peerId
          }

          if (sessionParams.peerMeta && !this.peerMeta) {
            this.peerMeta = sessionParams.peerMeta
          }

          this._eventManager.trigger({
            event: 'connect',
            params: [
              {
                peerId: this.peerId,
                peerMeta: this.peerMeta,
                chainId: this.chainId,
                accounts: this.accounts
              }
            ]
          })
        } else {
          if (sessionParams.chainId) {
            this.chainId = sessionParams.chainId
          }
          if (sessionParams.accounts) {
            this.accounts = sessionParams.accounts
          }

          this._eventManager.trigger({
            event: 'session_update',
            params: [
              {
                chainId: this.chainId,
                accounts: this.accounts
              }
            ]
          })
        }
        if (this._connected) {
          this._setStorageSession()
        } else {
          this._removeStorageSession()
        }
      } else {
        this._handleSessionDisconnect(errorMsg)
      }
    } else {
      this._handleSessionDisconnect(errorMsg)
    }
  }

  private async _handleIncomingMessages (socketMessage: ISocketMessage) {
    const activeTopics = [this.clientId, this.handshakeTopic]

    if (!activeTopics.includes(socketMessage.topic)) {
      return
    }

    let encryptionPayload: IEncryptionPayload
    try {
      encryptionPayload = JSON.parse(socketMessage.payload)
    } catch (error) {
      throw error
    }

    const payload:
    | IJsonRpcRequest
    | IJsonRpcResponseSuccess
    | IJsonRpcResponseError
    | null = await this._decrypt(encryptionPayload)

    if (payload) {
      this._eventManager.trigger(payload)
    }
  }

  private _subscribeToSessionRequest () {
    this._socket.setToQueue({
      topic: `${this.handshakeTopic}`,
      type: 'sub',
      payload: ''
    })
  }

  private _subscribeToSessionResponse (id: number, errorMsg: string) {
    this.on(`response:${id}`, (error, payload) => {
      if (error) {
        this._handleSessionResponse(error.message)
      }
      if (payload.result) {
        this._handleSessionResponse(errorMsg, payload.result)
      } else if (payload.error && payload.error.message) {
        this._handleSessionResponse(payload.error.message)
      } else {
        this._handleSessionResponse(errorMsg)
      }
    })
  }

  private _subscribeToCallResponse (id: number): Promise<any> {
    return new Promise((resolve, reject) => {
      this.on(`response:${id}`, (error, payload) => {
        if (error) {
          reject(error)
          return
        }
        if (payload.result) {
          resolve(payload.result)
        } else if (payload.error && payload.error.message) {
          reject(new Error(payload.error.message))
        } else {
          reject(new Error('Invalid JSON RPC response format received'))
        }
      })
    })
  }

  private _subscribeToInternalEvents () {
    this.on('wc_sessionRequest', (error, payload) => {
      if (error) {
        this._eventManager.trigger({
          event: 'error',
          params: [
            {
              code: 'SESSION_REQUEST_ERROR',
              message: error.toString()
            }
          ]
        })
      }
      this.handshakeId = payload.id
      this.peerId = payload.params[0].peerId
      this.peerMeta = payload.params[0].peerMeta

      // this._exchangeKey()

      const internalPayload = {
        ...payload,
        method: 'session_request'
      }
      this._eventManager.trigger(internalPayload)
    })

    this.on('wc_sessionUpdate', (error, payload) => {
      if (error) {
        this._handleSessionResponse(error.message)
      }
      this._handleSessionResponse('Session disconnected', payload.params[0])
    })

    this.on('wc_exchangeKey', (error, payload) => {
      if (error) {
        this._eventManager.trigger({
          event: 'error',
          params: [
            {
              code: 'EXCHANGE_KEY_ERROR',
              message: error.toString()
            }
          ]
        })
      }
      this._handleExchangeKeyRequest(payload)
    })
  }

  // -- keyManager ------------------------------------------------------- //

  // private async _exchangeKey () {
  //   this._nextKey = await this._generateKey()

  //   const request: IJsonRpcRequest = this._formatRequest({
  //     method: 'wc_exchangeKey',
  //     params: [
  //       {
  //         peerId: this.clientId,
  //         peerMeta: this.clientMeta,
  //         nextKey: this.nextKey
  //       }
  //     ]
  //   })

  //   try {
  //     await this._sendCallRequest(request)
  //     this._swapKey()
  //   } catch (error) {
  //     throw error
  //   }
  // }

  private async _handleExchangeKeyRequest (payload: IJsonRpcRequest) {
    const { peerId, peerMeta, nextKey } = payload.params[0]
    this.peerId = peerId
    this.peerMeta = peerMeta
    this.nextKey = nextKey
    const response = {
      id: payload.id,
      jsonrpc: '2.0',
      result: true
    }
    await this._sendResponse(response)
    this._swapKey()
  }

  private _swapKey () {
    this._key = this._nextKey
    this._nextKey = null
    if (this._connected) {
      this._setStorageSession()
    }
  }

  // -- uri ------------------------------------------------------------- //

  private _formatUri () {
    const protocol = this.protocol
    const handshakeTopic = this.handshakeTopic
    const version = this.version
    const bridge = encodeURIComponent(this.bridge)
    const key = this.key
    const uri = `${protocol}:${handshakeTopic}@${version}?bridge=${bridge}&key=${key}`
    return uri
  }

  private _parseUri (uri: string) {
    const result: IParseURIResult = parseWalletConnectUri(uri)

    if (result.protocol === this.protocol) {
      if (!result.handshakeTopic) {
        throw Error('Invalid or missing handshakeTopic parameter value')
      }
      const handshakeTopic = result.handshakeTopic

      if (!result.bridge) {
        throw Error('Invalid or missing bridge url parameter value')
      }
      const bridge = decodeURIComponent(result.bridge)

      if (!result.key) {
        throw Error('Invalid or missing kkey parameter value')
      }
      const key = result.key

      return { handshakeTopic, bridge, key }
    } else {
      throw new Error("URI format doesn't follow Connector protocol")
    }
  }

  // -- crypto ---------------------------------------------------------- //

  private async _generateKey (): Promise<ArrayBuffer | null> {
    if (this.cryptoLib) {
      const result = await this.cryptoLib.generateKey()
      return result
    }
    return null
  }

  private async _encrypt (
    data: IJsonRpcRequest | IJsonRpcResponseSuccess | IJsonRpcResponseError
  ): Promise<IEncryptionPayload | null> {
    const key: ArrayBuffer | null = this._key
    if (this.cryptoLib && key) {
      const result: IEncryptionPayload = await this.cryptoLib.encrypt(data, key)
      return result
    }
    return null
  }

  private async _decrypt (
    payload: IEncryptionPayload
  ): Promise<
    IJsonRpcRequest | IJsonRpcResponseSuccess | IJsonRpcResponseError | null
  > {
    const key: ArrayBuffer | null = this._key
    if (this.cryptoLib && key) {
      const result:
      | IJsonRpcRequest
      | IJsonRpcResponseSuccess
      | IJsonRpcResponseError
      | null = await this.cryptoLib.decrypt(payload, key)
      return result
    }
    return null
  }

  // -- storage --------------------------------------------------------- //

  private _getStorageSession (): IWalletConnectSession | null {
    let session = null
    let local = null
    if (storage) {
      local = storage.getItem(storageId)
    }
    if (local && typeof local === 'string') {
      try {
        const json = JSON.parse(local)
        if (isWalletConnectSession(json)) {
          session = json
        }
      } catch (error) {
        throw error
      }
    }
    return session
  }

  private _setStorageSession (): IWalletConnectSession {
    const session: IWalletConnectSession = this.session
    const local: string = JSON.stringify(session)
    if (storage) {
      storage.setItem(storageId, local)
    }
    return session
  }

  private _removeStorageSession (): void {
    if (storage) {
      storage.removeItem(storageId)
    }
  }
}

export default Connector<|MERGE_RESOLUTION|>--- conflicted
+++ resolved
@@ -4,6 +4,7 @@
   ISocketMessage,
   ISessionStatus,
   ISessionError,
+  IInternalEvent,
   IJsonRpcResponseSuccess,
   IJsonRpcResponseError,
   IPartialRpcResponse,
@@ -11,6 +12,7 @@
   IJsonRpcRequest,
   ITxData,
   IClientMeta,
+  IEventEmitter,
   IParseURIResult,
   ISessionParams,
   IWalletConnectSession,
@@ -28,9 +30,12 @@
   convertUtf8ToHex
 } from '@walletconnect/utils'
 import SocketTransport from './socket'
-import EventManager from './events'
 
 // -- typeChecks ----------------------------------------------------------- //
+
+function isRpcRequest (object: any): object is IJsonRpcRequest {
+  return 'method' in object
+}
 
 function isRpcResponseSuccess (object: any): object is IJsonRpcResponseSuccess {
   return 'result' in object
@@ -38,6 +43,10 @@
 
 function isRpcResponseError (object: any): object is IJsonRpcResponseError {
   return 'error' in object
+}
+
+function isInternalEvent (object: any): object is IInternalEvent {
+  return 'event' in object
 }
 
 function isWalletConnectSession (object: any): object is IWalletConnectSession {
@@ -77,7 +86,7 @@
   private _accounts: string[]
   private _chainId: number
   private _socket: SocketTransport
-  private _eventManager: EventManager
+  private _eventEmitters: IEventEmitter[]
   private _connected: boolean
   private _browser: boolean
 
@@ -106,7 +115,7 @@
     this._handshakeTopic = ''
     this._accounts = []
     this._chainId = 0
-    this._eventManager = new EventManager()
+    this._eventEmitters = []
     this._connected = false
     this._browser = browser
 
@@ -154,13 +163,8 @@
 
     this._socket = new SocketTransport({
       bridge: this.bridge,
-<<<<<<< HEAD
-      callback: this._handleIncomingMessages
-=======
-      clientId: this.clientId,
       callback: (socketMessage: ISocketMessage) =>
         this._handleIncomingMessages(socketMessage)
->>>>>>> 342d4904
     })
 
     this._subscribeToInternalEvents()
@@ -374,7 +378,7 @@
       event,
       callback
     }
-    this._eventManager.subscribe(eventEmitter)
+    this._eventEmitters.push(eventEmitter)
   }
 
   public async createSession (opts?: { chainId: number }): Promise<void> {
@@ -434,7 +438,7 @@
     this._sendResponse(response)
 
     this._connected = true
-    this._eventManager.trigger({
+    this._triggerEvents({
       event: 'connect',
       params: [
         {
@@ -468,7 +472,7 @@
     this._sendResponse(response)
 
     this._connected = false
-    this._eventManager.trigger({
+    this._triggerEvents({
       event: 'disconnect',
       params: [{ message }]
     })
@@ -496,7 +500,7 @@
 
     this._sendSessionRequest(request, 'Session update rejected')
 
-    this._eventManager.trigger({
+    this._triggerEvents({
       event: 'session_update',
       params: [
         {
@@ -748,7 +752,7 @@
     const message = errorMsg || 'Session Disconnected'
     if (this._connected) {
       this._connected = false
-      this._eventManager.trigger({
+      this._triggerEvents({
         event: 'disconnect',
         params: [{ message }]
       })
@@ -782,7 +786,7 @@
             this.peerMeta = sessionParams.peerMeta
           }
 
-          this._eventManager.trigger({
+          this._triggerEvents({
             event: 'connect',
             params: [
               {
@@ -801,7 +805,7 @@
             this.accounts = sessionParams.accounts
           }
 
-          this._eventManager.trigger({
+          this._triggerEvents({
             event: 'session_update',
             params: [
               {
@@ -845,7 +849,7 @@
     | null = await this._decrypt(encryptionPayload)
 
     if (payload) {
-      this._eventManager.trigger(payload)
+      this._triggerEvents(payload)
     }
   }
 
@@ -893,7 +897,7 @@
   private _subscribeToInternalEvents () {
     this.on('wc_sessionRequest', (error, payload) => {
       if (error) {
-        this._eventManager.trigger({
+        this._triggerEvents({
           event: 'error',
           params: [
             {
@@ -913,7 +917,7 @@
         ...payload,
         method: 'session_request'
       }
-      this._eventManager.trigger(internalPayload)
+      this._triggerEvents(internalPayload)
     })
 
     this.on('wc_sessionUpdate', (error, payload) => {
@@ -925,7 +929,7 @@
 
     this.on('wc_exchangeKey', (error, payload) => {
       if (error) {
-        this._eventManager.trigger({
+        this._triggerEvents({
           event: 'error',
           params: [
             {
@@ -936,6 +940,62 @@
         })
       }
       this._handleExchangeKeyRequest(payload)
+    })
+  }
+
+  private _triggerEvents (
+    payload:
+    | IJsonRpcRequest
+    | IJsonRpcResponseSuccess
+    | IJsonRpcResponseError
+    | IInternalEvent
+  ): void {
+    let eventEmitters: IEventEmitter[] = []
+    let event: string
+
+    if (isRpcRequest(payload)) {
+      event = payload.method
+    } else if (isRpcResponseSuccess(payload) || isRpcResponseError(payload)) {
+      event = `response:${payload.id}`
+    } else if (isInternalEvent(payload)) {
+      event = payload.event
+    } else {
+      event = ''
+    }
+
+    if (event) {
+      eventEmitters = this._eventEmitters.filter(
+        (eventEmitter: IEventEmitter) => eventEmitter.event === event
+      )
+    }
+
+    const reservedEvents = [
+      'wc_sessionRequest',
+      'wc_sessionUpdate',
+      'wc_exchangeKey',
+      'session_request',
+      'session_update',
+      'exchange_key',
+      'connect',
+      'disconnect'
+    ]
+
+    if (
+      (!eventEmitters || !eventEmitters.length) &&
+      !reservedEvents.includes(event)
+    ) {
+      eventEmitters = this._eventEmitters.filter(
+        (eventEmitter: IEventEmitter) => eventEmitter.event === 'call_request'
+      )
+    }
+
+    eventEmitters.forEach((eventEmitter: IEventEmitter) => {
+      if (isRpcResponseError(payload)) {
+        const error = new Error(payload.error.message)
+        eventEmitter.callback(error, null)
+      } else {
+        eventEmitter.callback(null, payload)
+      }
     })
   }
 
